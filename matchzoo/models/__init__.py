from .naive_model import NaiveModel
from .dssm_model import DSSMModel
from .cdssm_model import CDSSMModel
from .dense_baseline_model import DenseBaselineModel
from .arci_model import ArcIModel
from .arcii_model import ArcIIModel
from .knrm_model import KNRMModel
from .conv_knrm_model import ConvKNRMModel
from .duet_model import DUETModel
from .drmmtks_model import DRMMTKSModel
<<<<<<< HEAD
from .bimpm_model import BimpmModel
=======
from .drmm import DRMM
from .anmm_model import ANMMModel
from .match_lstm import MatchLSTM
from .mvlstm import MVLSTM
>>>>>>> 6429d960

import matchzoo
def list_available():
    return matchzoo.engine.BaseModel.__subclasses__()<|MERGE_RESOLUTION|>--- conflicted
+++ resolved
@@ -8,14 +8,11 @@
 from .conv_knrm_model import ConvKNRMModel
 from .duet_model import DUETModel
 from .drmmtks_model import DRMMTKSModel
-<<<<<<< HEAD
-from .bimpm_model import BimpmModel
-=======
 from .drmm import DRMM
 from .anmm_model import ANMMModel
 from .match_lstm import MatchLSTM
 from .mvlstm import MVLSTM
->>>>>>> 6429d960
+from .bimpm_model import BimpmModel
 
 import matchzoo
 def list_available():
