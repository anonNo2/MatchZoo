--- conflicted
+++ resolved
@@ -12,11 +12,7 @@
 
 
 def list_available():
-<<<<<<< HEAD
-    """List Available Values."""
-=======
     """List all available units."""
->>>>>>> 6429d960
     return ProcessorUnit.__subclasses__()
 
 
