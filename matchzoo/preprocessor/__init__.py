from .process_units import (
    ProcessorUnit,
    StatefulProcessorUnit,
    NgramLetterUnit,
    VocabularyUnit,
    TokenizeUnit,
    LowercaseUnit,
    PuncRemovalUnit,
    StopRemovalUnit,
    NgramLetterUnit,
    VocabularyUnit,
    WordHashingUnit,
    SlidingWindowUnit,
    FixedLengthUnit
)
<<<<<<< HEAD
from .dssm_preprocessor import DSSMPreprocessor
from .arci_preprocessor import ArcIPreprocessor
=======
from .segment_mixin import SegmentMixin
from .dssm_preprocessor import DSSMPreprocessor
>>>>>>> 192a426f
<|MERGE_RESOLUTION|>--- conflicted
+++ resolved
@@ -13,10 +13,6 @@
     SlidingWindowUnit,
     FixedLengthUnit
 )
-<<<<<<< HEAD
-from .dssm_preprocessor import DSSMPreprocessor
-from .arci_preprocessor import ArcIPreprocessor
-=======
 from .segment_mixin import SegmentMixin
 from .dssm_preprocessor import DSSMPreprocessor
->>>>>>> 192a426f
+from .arci_preprocessor import ArcIPreprocessor