--- conflicted
+++ resolved
@@ -25,6 +25,7 @@
     global_conf = config["global"]
     optimizer = global_conf['optimizer']
     weights_file = global_conf['weights_file']
+    num_batch = global_conf['num_batch']
 
     model = Model.from_config(config['model'])
     rank_eval = rank_evaluations.rank_eval(rel_threshold = 0.)
@@ -38,36 +39,7 @@
     #model.compile(optimizer=keras.optimizers.Adam(lr=global_conf['learning_rate']), loss=rank_losses.get(config['losses'][0]))
     model.compile(optimizer=optimizer, loss=loss)
 
-<<<<<<< HEAD
-    #dense_out_f = K.function([model.get_input(train=False)], model.out_.get_outpus(train=False))
-    get_10_layer_output = K.function([model.layers[0].input, K.learning_phase()], [model.layers[10].output])
-    for i_e in range(global_conf['num_epochs']):
-        num_batch = pair_gen.num_pairs / input_conf['batch_size']
-        for i in range(num_batch):
-            x1, x1_len, x2, x2_len, y = pair_gen.get_batch
-            print model.layers[10]
-            print model.layers[10].output
-            #W = model.layers[10].W.get_value(borrow = True)
-            model.fit({'query':x1, 'doc':x2}, y, batch_size=input_conf['batch_size']*2,
-                    epochs = 1,
-                    verbose = 1,
-                    callbacks = [history]) #callbacks=[eval_map])
-            print history.losses
-            print history.output
-            if i % 100 == 0:
-                res = dict([[k,0.] for k in metrics])
-                num_valid = 0
-                for (x1, x1_len, x2, x2_len, y_true, _) in list_gen.get_batch:
-                    y_pred = model.predict({'query': x1, 'doc': x2})
-                    curr_res = rank_eval.eval(y_true = y_true, y_pred = y_pred, metrics=metrics)
-                    for k,v in curr_res.items():
-                        res[k] += v
-                    num_valid += 1
-                print 'epoch: %d, batch: %d,' %( i_e, i), '  '.join(['%s:%f'%(k,v/num_valid) for k, v in res.items()]), ' ...'
-                sys.stdout.flush()
-                list_gen.reset
-=======
-    num_batch = 10#pair_gen.num_pairs / input_conf['batch_size']
+    #num_batch = 10#pair_gen.num_pairs / input_conf['batch_size']
     train_data_generator = pair_gen.get_batch_generator()
 
     for i_e in range(global_conf['num_epochs']):
@@ -88,7 +60,6 @@
         print 'epoch: %d,' %( i_e ), '  '.join(['%s:%f'%(k,v/num_valid) for k, v in res.items()]), ' ...'
         sys.stdout.flush()
         list_gen.reset
->>>>>>> 5739c478
     model.save_weights(weights_file)
     return
 
