# -*- coding: utf8 -*-
import os
import sys
import json
import argparse

from collections import OrderedDict

import keras
import keras.backend as K
from keras.models import Sequential, Model

from utils import *
from inputs import *
from metrics import *
from losses import *

def train(config):
<<<<<<< HEAD
    input_conf = config['inputs']
    print input_conf
    queries, _ = read_data(input_conf['text1_corpus'])
    docs, _ = read_data(input_conf['text2_corpus'])
    pair_gen = PairGenerator(data1=queries, data2=docs, config=input_conf)
    list_gen = ListGenerator(data1=queries, data2=docs, config=input_conf)

=======
    # read basic config
>>>>>>> 37e0083e
    global_conf = config["global"]
    optimizer = global_conf['optimizer']
    weights_file = global_conf['weights_file']
    num_batch = global_conf['num_batch']

    model = Model.from_config(config['model'])
    rank_eval = rank_evaluations.rank_eval(rel_threshold = 0.)

    loss = []
    for lobj in config['losses']:
      loss.append(rank_losses.get(lobj))
    metrics = []
    for mobj in config['metrics']:
        metrics.append(mobj)
    model.compile(optimizer=optimizer, loss=loss)
    print '[Model] Model Compile Done.'

    history = LossHistory()

    # read input config
    input_conf = config['inputs']
    share_input_conf = input_conf['share']

    # list all input tags and construct tags config
    tag = input_conf.keys()
    tag.remove('share')
    input_train_conf = OrderedDict()
    input_eval_conf = OrderedDict()
    for t in tag:
        if input_conf[t]['phase'] == 'TRAIN':
            input_train_conf[t] = {}
            input_train_conf[t].update(share_input_conf)
            input_train_conf[t].update(input_conf[t])
        elif input_conf[t]['phase'] == 'EVAL':
            input_eval_conf[t] = {}
            input_eval_conf[t].update(share_input_conf)
            input_eval_conf[t].update(input_conf[t])
    print '[Input] Process %d Input Tags. %s.' % (len(tag), tag)

    # collect dataset identification
    dataset = {}
    for t in input_conf:
        if 'text1_corpus' in input_conf[t]:
            datapath = input_conf[t]['text1_corpus']
            if datapath not in dataset:
                dataset[datapath], _ = read_data(datapath)
        if 'text2_corpus' in input_conf[t]:
            datapath = input_conf[t]['text2_corpus']
            if datapath not in dataset:
                dataset[datapath], _ = read_data(datapath)
    print '[Dataset] %s Dataset Load Done.' % len(dataset)

    # initial data generator
    train_gen = OrderedDict()
    train_genfun = OrderedDict()
    eval_gen = OrderedDict()
    eval_genfun = OrderedDict()

    for tag, conf in input_train_conf.items():
        print conf
        train_gen[tag] = PairGenerator( data1 = dataset[conf['text1_corpus']],
                                      data2 = dataset[conf['text2_corpus']],
                                      config = conf )
        train_genfun[tag] = train_gen[tag].get_batch_generator()

    for tag, conf in input_eval_conf.items():
        print conf
        eval_gen[tag] = ListGenerator( data1 = dataset[conf['text1_corpus']],
                                     data2 = dataset[conf['text2_corpus']],
                                     config = conf )  
        eval_genfun[tag] = eval_gen[tag].get_batch_generator()



    for i_e in range(global_conf['num_epochs']):
        print '[Train] @ %s epoch.' % i_e
        for tag, genfun in train_genfun.items():
            print '[Train] @ %s' % tag
            model.fit_generator(
                    genfun,
                    steps_per_epoch = num_batch,
                    epochs = 1,
                    verbose = 1
                ) #callbacks=[eval_map])
        res = dict([[k,0.] for k in metrics])
        
        for tag, genfun in eval_genfun.items():
            print '[Eval] @ %s' % tag
            num_valid = 0
            for input_data, y_true in genfun:
                y_pred = model.predict(input_data)
                curr_res = rank_eval.eval(y_true = y_true, y_pred = y_pred, metrics=metrics)
                for k, v in curr_res.items():
                    res[k] += v
                num_valid += 1
            print 'epoch: %d,' %( i_e ), '  '.join(['%s:%f'%(k,v/num_valid) for k, v in res.items()]), ' ...'
            sys.stdout.flush()
            eval_genfun[tag] = eval_gen[tag].get_batch_generator()

    model.save_weights(weights_file)
    return

def predict(config):
    input_conf = config['inputs']
    print input_conf
    queries, _ = read_data(input_conf['text1_corpus'])
    docs, _ = read_data(input_conf['text2_corpus'])
    list_gen = ListGenerator(data1=queries, data2=docs, config=input_conf)

    global_conf = config["global"]
    weights_file = global_conf['weights_file']

    model = Model.from_config(config['model'])
    model.load_weights(weights_file)
    rank_eval = rank_evaluations.rank_eval(rel_threshold = 0.)

    metrics = []
    for mobj in config['metrics']:
        metrics.append(mobj)
    res = dict([[k,0.] for k in metrics])
    num_valid = 0
    res_scores = {} 
    for (x1, x1_len, x2, x2_len, y_true, id_pairs) in list_gen.get_batch:
        y_pred = model.predict({'query': x1, 'doc': x2})
        curr_res = rank_eval.eval(y_true = y_true, y_pred = y_pred, metrics=metrics)
        for k,v in curr_res.items():
            res[k] += v
        y_pred = np.squeeze(y_pred)
        for p, y in zip(id_pairs, y_pred):
            if p[0] not in res_scores:
                res_scores[p[0]] = {}
            res_scores[p[0]][p[1]] = y
        num_valid += 1
    if config['outputs']['save_test_format'] == 'trec':
        with open(config['outputs']['save_test_file'], 'w') as f:
            for qid, dinfo in res_scores.items():
                dinfo = sorted(dinfo.items(), key=lambda d:d[1], reverse=True)
                for inum,(did, score) in enumerate(dinfo):
                    print >> f, '%s\tQ0\t%s\t%d\t%f\t%s'%(qid, did, inum, score, config['net_name'])
    print 'Predict results: ', '  '.join(['%s:%f'%(k,v/num_valid) for k, v in res.items()]), ' ...'
    #print 'epoch: %d, batch : %d , map: %f, ndcg@3: %f, ndcg@5: %f ...'%(k, i, res[0], res[1], res[2])
    sys.stdout.flush()
    return

def main(argv):
    parser = argparse.ArgumentParser()
    parser.add_argument('--phase', default='train', help='Phase: Can be train or predict, the default value is train.')
    parser.add_argument('--model_file', default='./models/matchzoo.model', help='Model_file: MatchZoo model file for the chosen model.')
    args = parser.parse_args()
    model_file =  args.model_file
    with open(model_file, 'r') as f:
        config = json.load(f)
    phase = args.phase
    if args.phase == 'train':
        train(config)
    else:
        predict(config)
    return

if __name__=='__main__':
    main(sys.argv)<|MERGE_RESOLUTION|>--- conflicted
+++ resolved
@@ -16,17 +16,7 @@
 from losses import *
 
 def train(config):
-<<<<<<< HEAD
-    input_conf = config['inputs']
-    print input_conf
-    queries, _ = read_data(input_conf['text1_corpus'])
-    docs, _ = read_data(input_conf['text2_corpus'])
-    pair_gen = PairGenerator(data1=queries, data2=docs, config=input_conf)
-    list_gen = ListGenerator(data1=queries, data2=docs, config=input_conf)
-
-=======
     # read basic config
->>>>>>> 37e0083e
     global_conf = config["global"]
     optimizer = global_conf['optimizer']
     weights_file = global_conf['weights_file']
@@ -43,8 +33,6 @@
         metrics.append(mobj)
     model.compile(optimizer=optimizer, loss=loss)
     print '[Model] Model Compile Done.'
-
-    history = LossHistory()
 
     # read input config
     input_conf = config['inputs']
