--- conflicted
+++ resolved
@@ -4,17 +4,6 @@
 
 def test_base_preprocessor():
     engine.BasePreprocessor.__abstractmethods__ = set()
-<<<<<<< HEAD
-    base_preprocessor = engine.BasePreprocessor()
-    input_tokens = ['animal', 'zoo']
-    state, data = base_preprocessor.handle(
-        process_unit = preprocessor.VocabularyUnit(),
-        input = input_tokens
-    )
-    assert state.get('term_index')
-=======
     base_processor = engine.BasePreprocessor()
     with pytest.raises(AttributeError):
-    	base_processor.fit_transform()
-
->>>>>>> daa4b3c4
+    	base_processor.fit_transform()